--- conflicted
+++ resolved
@@ -2,58 +2,10 @@
 <html lang="en">
 <head>
   <meta charset="UTF-8">
-<<<<<<< HEAD
-  <meta http-equiv="X-UA-Compatible" content="IE=edge">
-  <meta name="viewport" content="width=device-width, initial-scale=1.0">
-  <title>Cocinando.Life</title>
-  <!-- Favicon -->
-  <link rel="icon" type="image/png" href="icon.png">
-  <!-- Google Fonts -->
-  <link href="https://fonts.googleapis.com/css2?family=Poppins:wght@400;600;700&display=swap" rel="stylesheet">
-  <link rel="stylesheet" href="styles.css">
-  <!-- Font Awesome for icons -->
-  <link rel="stylesheet" href="https://cdnjs.cloudflare.com/ajax/libs/font-awesome/6.5.0/css/all.min.css" integrity="sha512-xh6giXxmfC+NMPHreELfknX0tGkGBVf+7P0ahOq04hqkzOUl57BbSK1cwChXxvbLH+E5YhkoX+w1K7uKm2/j2w==" crossorigin="anonymous" referrerpolicy="no-referrer" />
-  <script defer src="script.js"></script>
-</head>
-<body data-page="home">
-  <header>
-    <nav class="navbar">
-      <div class="nav-left">
-        <a href="index.html" class="brand">
-          <img src="icon.png" alt="Cocinando.Life logo" class="logo">
-          <span>Cocinando.Life</span>
-        </a>
-      </div>
-      <ul class="nav-links">
-        <li><a href="add.html" id="nav-add">Add Recipe</a></li>
-        <li><a href="view.html" id="nav-view">View Recipes</a></li>
-      </ul>
-      <div class="user-menu" id="user-menu">
-        <!-- Populated dynamically in script.js -->
-      </div>
-    </nav>
-  </header>
-
-  <main>
-    <!-- Redesigned hero section: full-width image with overlay content -->
-    <section class="home-hero">
-      <img src="hero.jpg" alt="Fresh salad" class="hero-img">
-      <div class="hero-overlay">
-        <h1>Let's get <span class="primary-text">cooking!</span></h1>
-        <p>Unleash your inner chef with these tried-and-tested recipes</p>
-        <div class="hero-buttons">
-          <a href="add.html" class="btn-primary">Add a Recipe</a>
-          <a href="view.html" class="btn-secondary">View Recipes</a>
-        </div>
-      </div>
-    </section>
-  </main>
-=======
   <meta http-equiv="refresh" content="0; url=index.html">
   <title>Redirecting...</title>
 </head>
 <body>
   <p>If you are not redirected automatically, <a href="index.html">click here</a>.</p>
->>>>>>> d14bc068
 </body>
 </html>