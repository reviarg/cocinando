/*
 * script.js – client-side logic for Cocinando.Life
 *
 * This script handles navigation rendering, authentication, recipe storage,
 * extraction via the backend server, and dynamic page initialization.
 */

(function () {
  /**
   * Initialise the correct page based on the data-page attribute on the body.
   */
  document.addEventListener('DOMContentLoaded', function () {
    renderNav();
    // Intercept navigation to add/view pages to enforce authentication
    document.querySelectorAll('a[href="add.html"]').forEach(link => {
      link.addEventListener('click', function (e) {
        localStorage.removeItem('editRecipeId');
        if (!localStorage.getItem('currentUser')) {
          e.preventDefault();
          localStorage.setItem('redirectAfterLogin', 'add.html');
          window.location.href = 'login.html';
        }
      });
    });
    document.querySelectorAll('a[href="view.html"]').forEach(link => {
      link.addEventListener('click', function (e) {
        if (!localStorage.getItem('currentUser')) {
          e.preventDefault();
          localStorage.setItem('redirectAfterLogin', 'view.html');
          window.location.href = 'login.html';
        }
      });
    });
    const page = document.body.dataset.page;
    switch (page) {
      case 'home':
        initHome();
        break;
      case 'add':
        initAdd();
        break;
      case 'view':
        initView();
        break;
      case 'login':
        initLogin();
        break;
      case 'signup':
        initSignup();
        break;
      default:
        break;
    }
  });

  /**
   * Render the navigation bar's user section based on authentication state.
   */
  function renderNav() {
    const userMenu = document.getElementById('user-menu');
    if (!userMenu) return;
    userMenu.innerHTML = '';
    const currentUser = localStorage.getItem('currentUser');
    if (currentUser) {
      // Create user link with dropdown arrow
      const userLink = document.createElement('a');
      userLink.href = '#';
      userLink.textContent = currentUser + ' ▼';
      userLink.className = 'user-link';
      userMenu.appendChild(userLink);
      // Dropdown container
      const dropdown = document.createElement('div');
      dropdown.className = 'dropdown';
      // Logout option
      const logoutLink = document.createElement('a');
      logoutLink.href = '#';
      logoutLink.textContent = 'Log out';
      dropdown.appendChild(logoutLink);
      userMenu.appendChild(dropdown);
      // Toggle dropdown on click
      userLink.addEventListener('click', function (e) {
        e.preventDefault();
        dropdown.style.display = dropdown.style.display === 'block' ? 'none' : 'block';
      });
      // Logout handler
      logoutLink.addEventListener('click', function (e) {
        e.preventDefault();
        localStorage.removeItem('currentUser');
        renderNav();
        window.location.href = 'index.html';
      });
      // Hide dropdown when clicking outside
      document.addEventListener('click', function handler(ev) {
        if (!userMenu.contains(ev.target)) {
          dropdown.style.display = 'none';
        }
      });
    } else {
      // Not logged in: show sign-up link
      const signUpLink = document.createElement('a');
      signUpLink.href = 'signup.html';
      signUpLink.textContent = 'Sign up';
      userMenu.appendChild(signUpLink);
    }
  }

  /**
   * Initialiser for the home page. Makes hero sections clickable.
   */
  function initHome() {
    // Home page buttons use standard links; authentication is enforced on the
    // destination pages (add.html and view.html). No extra logic needed here.
  }

  /**
   * Initialiser for the login page.
   */
  function initLogin() {
    const form = document.getElementById('login-form');
    form.addEventListener('submit', function (e) {
      e.preventDefault();
      const username = document.getElementById('login-username').value.trim();
      const password = document.getElementById('login-password').value;
      if (!username || !password) {
        alert('Please enter your username and password.');
        return;
      }
      const users = JSON.parse(localStorage.getItem('users') || '{}');
      if (!users[username] || users[username] !== password) {
        alert('Invalid username or password.');
        return;
      }
      localStorage.setItem('currentUser', username);
      renderNav();
      const redirect = localStorage.getItem('redirectAfterLogin');
      if (redirect) {
        localStorage.removeItem('redirectAfterLogin');
        window.location.href = redirect;
      } else {
        window.location.href = 'index.html';
      }
    });
  }

  /**
   * Initialiser for the signup page.
   */
  function initSignup() {
    const form = document.getElementById('signup-form');
    form.addEventListener('submit', function (e) {
      e.preventDefault();
      const username = document.getElementById('signup-username').value.trim();
      const password = document.getElementById('signup-password').value;
      if (!username || !password) {
        alert('Please fill in all fields.');
        return;
      }
      const users = JSON.parse(localStorage.getItem('users') || '{}');
      if (users[username]) {
        alert('Username already exists.');
        return;
      }
      users[username] = password;
      localStorage.setItem('users', JSON.stringify(users));
      localStorage.setItem('currentUser', username);
      renderNav();
      const redirect = localStorage.getItem('redirectAfterLogin');
      if (redirect) {
        localStorage.removeItem('redirectAfterLogin');
        window.location.href = redirect;
      } else {
        window.location.href = 'index.html';
      }
    });
  }

  /**
   * Initialiser for the add recipe page.
   */
  function initAdd() {
    // Enforce authentication
    if (!localStorage.getItem('currentUser')) {
      localStorage.setItem('redirectAfterLogin', 'add.html');
      window.location.href = 'login.html';
      return;
    }
    // Always start with a clean form
    const form = document.getElementById('add-recipe-form');
    if (form) {
      form.reset();
      document.getElementById('recipe-source').value = '';
      document.getElementById('extracted-image').value = '';
    }
    // Determine if editing an existing recipe
    const editId = localStorage.getItem('editRecipeId');
    const pageTitle = document.querySelector('.page-title');
    // Populate fields accordingly
    const dateInput = document.getElementById('recipe-date');
    const now = new Date();
    dateInput.value = now.toLocaleDateString();
    if (editId) {
      // Change page title
      if (pageTitle) pageTitle.textContent = 'Edit Recipe';
      // Load recipe data
      const currentUser = localStorage.getItem('currentUser');
      const key = `recipes_${currentUser}`;
      const recipes = JSON.parse(localStorage.getItem(key) || '[]');
      const recipe = recipes.find(r => r.id == editId);
      if (recipe) {
        document.getElementById('recipe-url').value = recipe.url || '';
        document.getElementById('recipe-title').value = recipe.title || '';
        document.getElementById('recipe-source').value = recipe.source || '';
        document.getElementById('recipe-date').value = recipe.date || now.toLocaleDateString();
        document.getElementById('recipe-ingredients').value = (recipe.ingredients || []).join('\n');
        document.getElementById('recipe-steps').value = (recipe.steps || []).join('\n');
        document.getElementById('recipe-tags').value = (recipe.tags || []).join(', ');
        // Preserve existing image via hidden field
        if (recipe.image) {
          document.getElementById('extracted-image').value = recipe.image;
        }
        // We cannot prefill the image file input; skip.
      }
    }
    // Extract button handler
    const extractBtn = document.getElementById('extract-btn');
    if (extractBtn) {
      extractBtn.addEventListener('click', handleExtraction);
    }
    // Form submission
    const form = document.getElementById('add-recipe-form');
    form.addEventListener('submit', function (e) {
      e.preventDefault();
      saveRecipe();
    });
  }

  /**
   * Call the backend extraction endpoint to extract recipe details.
   */
  function handleExtraction() {
    const urlField = document.getElementById('recipe-url');
    const url = urlField.value.trim();
    if (!url) {
      alert('Please enter a recipe URL to extract.');
      return;
    }
<<<<<<< HEAD
    // Determine backend URL.
    const host = window.location.hostname;
    const backendUrl = ['localhost', '127.0.0.1'].includes(host)
=======
    // Determine backend URL. Replace localhost with your deployed backend when needed.
    // Use deployed backend on Render. If running locally, you may adjust this URL.
    const backendUrl = window.location.hostname === 'localhost'
>>>>>>> d14bc068
      ? 'http://localhost:5000/extract'
      : 'https://cocinando.onrender.com/extract';
    fetch(backendUrl, {
      method: 'POST',
      headers: { 'Content-Type': 'application/json' },
      body: JSON.stringify({ url: url })
    })
      .then(response => response.json())
      .then(data => {
        // Fill in fields with extracted data if available
        if (data.title) document.getElementById('recipe-title').value = data.title;
        document.getElementById('recipe-source').value = getSourceFromUrl(url);
        if (Array.isArray(data.ingredients)) {
          document.getElementById('recipe-ingredients').value = data.ingredients.join('\n');
        }
        if (Array.isArray(data.steps)) {
          document.getElementById('recipe-steps').value = data.steps.join('\n');
        }
        if (data.image) {
          document.getElementById('extracted-image').value = data.image;
        } else {
          document.getElementById('extracted-image').value = '';
        }
        // Suggest tags based on extracted data
        suggestTags({
          title: data.title || '',
          ingredients: Array.isArray(data.ingredients) ? data.ingredients : [],
          steps: Array.isArray(data.steps) ? data.steps : []
        });
      })
        .catch(err => {
          console.error('Extraction failed:', err);
          alert('Extraction failed. Please check the URL or try again later.');
        });
    }

  /**
   * Generate simple tag suggestions from recipe content.
   */
  function suggestTags(data) {
    const field = document.getElementById('recipe-tags');
    if (!field) return;
    const text = `${data.title} ${data.ingredients.join(' ')} ${data.steps.join(' ')}`.toLowerCase();
    const suggestions = [];
    const cuisines = ['italian', 'mexican', 'chinese', 'indian', 'thai', 'french', 'japanese', 'spanish', 'greek', 'mediterranean', 'american'];
    const proteins = ['chicken', 'beef', 'pork', 'lamb', 'turkey', 'fish', 'salmon', 'shrimp', 'tofu', 'egg'];
    const types = ['dessert', 'soup', 'salad', 'bread', 'cake', 'cookie', 'pasta', 'sandwich', 'stew', 'curry'];
    const addSuggestions = list => {
      list.forEach(item => {
        if (text.includes(item) && suggestions.length < 3 && !suggestions.includes(item)) {
          suggestions.push(item);
        }
      });
    };
    addSuggestions(cuisines);
    addSuggestions(proteins);
    addSuggestions(types);
    if (!suggestions.length) return;
    if (field.value.trim()) {
      const existing = field.value.split(',').map(t => t.trim()).filter(Boolean);
      suggestions.forEach(tag => {
        if (!existing.map(e => e.toLowerCase()).includes(tag)) {
          existing.push(tag);
        }
      });
      field.value = existing.slice(0, 3).join(', ');
    } else {
      field.value = suggestions.slice(0, 3).join(', ');
    }
  }

  /**
   * Save the recipe to localStorage for the current user.
   */
  function saveRecipe() {
    const currentUser = localStorage.getItem('currentUser');
    const title = document.getElementById('recipe-title').value.trim();
    const source = document.getElementById('recipe-source').value.trim();
    const date = document.getElementById('recipe-date').value.trim();
    const ingredients = document.getElementById('recipe-ingredients').value.trim().split(/\n+/).filter(Boolean);
    const steps = document.getElementById('recipe-steps').value.trim().split(/\n+/).filter(Boolean);
    const tags = document.getElementById('recipe-tags').value.split(',').map(t => t.trim()).filter(Boolean);
    // Handle image upload
    const imageInput = document.getElementById('recipe-image');
    const file = imageInput.files[0];
    const extractedImage = document.getElementById('extracted-image').value.trim();
    // Build recipe object and then store after reading image if needed
    const finalizeSave = (imageData) => {
      const recipe = {
        id: Date.now(),
        url: document.getElementById('recipe-url').value.trim(),
        title,
        source,
        date,
        ingredients,
        steps,
        tags,
        image: imageData || extractedImage || null
      };
      const key = `recipes_${currentUser}`;
      const recipes = JSON.parse(localStorage.getItem(key) || '[]');
      // Check if editing
      const editId = localStorage.getItem('editRecipeId');
      if (editId) {
        // Update existing recipe
        const idx = recipes.findIndex(r => r.id == editId);
        if (idx >= 0) {
          // Preserve original id
          recipe.id = parseInt(editId);
          recipes[idx] = recipe;
        } else {
          // If not found, append
          recipes.push(recipe);
        }
        localStorage.removeItem('editRecipeId');
        localStorage.setItem(key, JSON.stringify(recipes));
        alert('Recipe updated successfully!');
        // Redirect to view page after editing
        window.location.href = 'view.html';
        return;
      }
      // Not editing: add new recipe
      recipes.push(recipe);
      localStorage.setItem(key, JSON.stringify(recipes));
      alert('Recipe saved successfully!');
      // Reset form
      document.getElementById('add-recipe-form').reset();
      document.getElementById('recipe-source').value = '';
      document.getElementById('extracted-image').value = '';
      document.getElementById('recipe-date').value = new Date().toLocaleDateString();
    };
    if (file) {
      const reader = new FileReader();
      reader.onload = function () {
        finalizeSave(reader.result);
      };
      reader.readAsDataURL(file);
    } else {
      finalizeSave(null);
    }
  }

  /**
   * Initialiser for the view recipes page.
   */
  function initView() {
    // Enforce authentication
    if (!localStorage.getItem('currentUser')) {
      localStorage.setItem('redirectAfterLogin', 'view.html');
      window.location.href = 'login.html';
      return;
    }
    const filterInput = document.getElementById('filter-input');
    const clearBtn = document.getElementById('clear-filter');
    const container = document.getElementById('recipes-container');
    filterInput.addEventListener('input', renderRecipes);
    clearBtn.addEventListener('click', function () {
      filterInput.value = '';
      renderRecipes();
    });
    renderRecipes();
  }

  /**
   * Get the source domain from a URL string.
   */
  function getSourceFromUrl(url) {
    try {
      const u = new URL(url);
      return u.hostname.replace('www.', '');
    } catch (e) {
      return '';
    }
  }

  /**
   * Retrieve recipes for the current user.
   */
  function getRecipes() {
    const currentUser = localStorage.getItem('currentUser');
    if (!currentUser) return [];
    const key = `recipes_${currentUser}`;
    return JSON.parse(localStorage.getItem(key) || '[]');
  }

  /**
   * Render the list of recipes in the view page according to the filter.
   */
  function renderRecipes() {
    const container = document.getElementById('recipes-container');
    if (!container) return;
    container.innerHTML = '';
    const filterValue = document.getElementById('filter-input').value.toLowerCase();
    const recipes = getRecipes();
    recipes.forEach(recipe => {
      if (filterValue && !recipe.title.toLowerCase().includes(filterValue) && !recipe.tags.some(t => t.toLowerCase().includes(filterValue))) {
        return;
      }
      const card = document.createElement('div');
      card.className = 'recipe-card';
      const title = document.createElement('h3');
      title.textContent = recipe.title;
      card.appendChild(title);
      const meta = document.createElement('p');
      meta.textContent = `${recipe.source} • ${recipe.date}`;
      card.appendChild(meta);
      // Tags
      if (recipe.tags && recipe.tags.length) {
        const tagContainer = document.createElement('div');
        tagContainer.className = 'tags';
        recipe.tags.forEach(tag => {
          const span = document.createElement('span');
          span.className = 'tag';
          span.textContent = tag;
          tagContainer.appendChild(span);
        });
        card.appendChild(tagContainer);
      }
      // Container for action buttons (view, edit, delete)
      const actionContainer = document.createElement('div');
      actionContainer.className = 'recipe-actions';
      // View details button
      const viewBtn = document.createElement('button');
      viewBtn.className = 'view-btn';
      viewBtn.textContent = 'View';
      actionContainer.appendChild(viewBtn);
      // Edit button
      const editBtn = document.createElement('button');
      editBtn.className = 'edit-btn';
      editBtn.textContent = 'Edit';
      actionContainer.appendChild(editBtn);
      // Delete button
      const deleteBtn = document.createElement('button');
      deleteBtn.className = 'delete-btn';
      deleteBtn.textContent = 'Delete';
      actionContainer.appendChild(deleteBtn);
      card.appendChild(actionContainer);
      // Details section
      const details = document.createElement('div');
      details.className = 'details';
      // Add image if exists
      if (recipe.image) {
        const img = document.createElement('img');
        img.src = recipe.image;
        details.appendChild(img);
      }
      // Ingredients
      if (recipe.ingredients && recipe.ingredients.length) {
        const ingHeader = document.createElement('p');
        ingHeader.innerHTML = '<strong>Ingredients:</strong>';
        details.appendChild(ingHeader);
        const ul = document.createElement('ul');
        recipe.ingredients.forEach(i => {
          const li = document.createElement('li');
          li.textContent = i;
          ul.appendChild(li);
        });
        details.appendChild(ul);
      }
      // Steps
      if (recipe.steps && recipe.steps.length) {
        const stepsHeader = document.createElement('p');
        stepsHeader.innerHTML = '<strong>Steps:</strong>';
        details.appendChild(stepsHeader);
        const ol = document.createElement('ol');
        recipe.steps.forEach(s => {
          const li = document.createElement('li');
          li.textContent = s;
          ol.appendChild(li);
        });
        details.appendChild(ol);
      }
      // Source link
      if (recipe.url) {
        const linkPara = document.createElement('p');
        const link = document.createElement('a');
        link.href = recipe.url;
        link.target = '_blank';
        link.rel = 'noopener noreferrer';
        link.textContent = 'View original';
        linkPara.appendChild(link);
        details.appendChild(linkPara);
      }
      card.appendChild(details);
      // Toggle details
      viewBtn.addEventListener('click', function () {
        const isVisible = details.style.display === 'block';
        details.style.display = isVisible ? 'none' : 'block';
        viewBtn.textContent = isVisible ? 'View' : 'Hide';
      });
      // Edit handler
      editBtn.addEventListener('click', function () {
        localStorage.setItem('editRecipeId', recipe.id);
        window.location.href = 'add.html';
      });
      // Delete handler
      deleteBtn.addEventListener('click', function () {
        if (confirm('Are you sure you want to delete this recipe?')) {
          const currentUser = localStorage.getItem('currentUser');
          const key = `recipes_${currentUser}`;
          const allRecipes = JSON.parse(localStorage.getItem(key) || '[]');
          const updated = allRecipes.filter(r => r.id !== recipe.id);
          localStorage.setItem(key, JSON.stringify(updated));
          // Re-render the list
          renderRecipes();
        }
      });
      container.appendChild(card);
    });
  }
})();<|MERGE_RESOLUTION|>--- conflicted
+++ resolved
@@ -244,15 +244,9 @@
       alert('Please enter a recipe URL to extract.');
       return;
     }
-<<<<<<< HEAD
-    // Determine backend URL.
-    const host = window.location.hostname;
-    const backendUrl = ['localhost', '127.0.0.1'].includes(host)
-=======
     // Determine backend URL. Replace localhost with your deployed backend when needed.
     // Use deployed backend on Render. If running locally, you may adjust this URL.
     const backendUrl = window.location.hostname === 'localhost'
->>>>>>> d14bc068
       ? 'http://localhost:5000/extract'
       : 'https://cocinando.onrender.com/extract';
     fetch(backendUrl, {
