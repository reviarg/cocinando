/*
 * script.js – client-side logic for Cocinando.Life
 *
 * This script handles navigation rendering, authentication, recipe storage,
 * extraction via the backend server, and dynamic page initialization.
 */

(function () {
  /**
   * Initialise the correct page based on the data-page attribute on the body.
   */
  document.addEventListener('DOMContentLoaded', function () {
    renderNav();
    // Intercept navigation to add/view pages to enforce authentication
    document.querySelectorAll('a[href="add.html"]').forEach(link => {
      link.addEventListener('click', function (e) {
        localStorage.removeItem('editRecipeId');
        if (!localStorage.getItem('currentUser')) {
          e.preventDefault();
          localStorage.setItem('redirectAfterLogin', 'add.html');
          window.location.href = 'login.html';
        }
      });
    });
    document.querySelectorAll('a[href="view.html"]').forEach(link => {
      link.addEventListener('click', function (e) {
        if (!localStorage.getItem('currentUser')) {
          e.preventDefault();
          localStorage.setItem('redirectAfterLogin', 'view.html');
          window.location.href = 'login.html';
        }
      });
    });
    const page = document.body.dataset.page;
    switch (page) {
      case 'home':
        initHome();
        break;
      case 'add':
        initAdd();
        break;
      case 'view':
        initView();
        break;
      case 'login':
        initLogin();
        break;
      case 'signup':
        initSignup();
        break;
      default:
        break;
    }
  });

  /**
   * Render the navigation bar's user section based on authentication state.
   */
  function renderNav() {
    const userMenu = document.getElementById('user-menu');
    if (!userMenu) return;
    userMenu.innerHTML = '';
    const currentUser = localStorage.getItem('currentUser');
    if (currentUser) {
      // Create user link with dropdown arrow
      const userLink = document.createElement('a');
      userLink.href = '#';
      userLink.textContent = currentUser + ' ▼';
      userLink.className = 'user-link';
      userMenu.appendChild(userLink);
      // Dropdown container
      const dropdown = document.createElement('div');
      dropdown.className = 'dropdown';
      // Logout option
      const logoutLink = document.createElement('a');
      logoutLink.href = '#';
      logoutLink.textContent = 'Log out';
      dropdown.appendChild(logoutLink);
      userMenu.appendChild(dropdown);
      // Toggle dropdown on click
      userLink.addEventListener('click', function (e) {
        e.preventDefault();
        dropdown.style.display = dropdown.style.display === 'block' ? 'none' : 'block';
      });
      // Logout handler
      logoutLink.addEventListener('click', function (e) {
        e.preventDefault();
        localStorage.removeItem('currentUser');
        renderNav();
        window.location.href = 'index.html';
      });
      // Hide dropdown when clicking outside
      document.addEventListener('click', function handler(ev) {
        if (!userMenu.contains(ev.target)) {
          dropdown.style.display = 'none';
        }
      });
    } else {
<<<<<<< HEAD
      // Not logged in: offer sign-in and sign-up links
      const signInLink = document.createElement('a');
      signInLink.href = 'login.html';
      signInLink.textContent = 'Sign in';
      userMenu.appendChild(signInLink);

      // Separator for readability
      userMenu.appendChild(document.createTextNode(' / '));

=======
      // Not logged in: show sign-up link
>>>>>>> e4198cbd
      const signUpLink = document.createElement('a');
      signUpLink.href = 'signup.html';
      signUpLink.textContent = 'Sign up';
      userMenu.appendChild(signUpLink);
    }
  }

  /**
   * Initialiser for the home page. Makes hero sections clickable.
   */
  function initHome() {
    // Home page buttons use standard links; authentication is enforced on the
    // destination pages (add.html and view.html). No extra logic needed here.
  }

  /**
   * Initialiser for the login page.
   */
  function initLogin() {
    const form = document.getElementById('login-form');
    form.addEventListener('submit', function (e) {
      e.preventDefault();
      const username = document.getElementById('login-username').value.trim();
      const password = document.getElementById('login-password').value;
      if (!username || !password) {
        alert('Please enter your username and password.');
        return;
      }
      const users = JSON.parse(localStorage.getItem('users') || '{}');
      if (!users[username] || users[username] !== password) {
        alert('Invalid username or password.');
        return;
      }
      localStorage.setItem('currentUser', username);
      renderNav();
      const redirect = localStorage.getItem('redirectAfterLogin');
      if (redirect) {
        localStorage.removeItem('redirectAfterLogin');
        window.location.href = redirect;
      } else {
        window.location.href = 'index.html';
      }
    });
  }

  /**
   * Initialiser for the signup page.
   */
  function initSignup() {
    const form = document.getElementById('signup-form');
    form.addEventListener('submit', function (e) {
      e.preventDefault();
      const username = document.getElementById('signup-username').value.trim();
      const password = document.getElementById('signup-password').value;
      if (!username || !password) {
        alert('Please fill in all fields.');
        return;
      }
      const users = JSON.parse(localStorage.getItem('users') || '{}');
      if (users[username]) {
        alert('Username already exists.');
        return;
      }
      users[username] = password;
      localStorage.setItem('users', JSON.stringify(users));
      localStorage.setItem('currentUser', username);
      renderNav();
      const redirect = localStorage.getItem('redirectAfterLogin');
      if (redirect) {
        localStorage.removeItem('redirectAfterLogin');
        window.location.href = redirect;
      } else {
        window.location.href = 'index.html';
      }
    });
  }

  /**
   * Initialiser for the add recipe page.
   */
  function initAdd() {
    // Enforce authentication
    if (!localStorage.getItem('currentUser')) {
      localStorage.setItem('redirectAfterLogin', 'add.html');
      window.location.href = 'login.html';
      return;
    }
    // Always start with a clean form
    const form = document.getElementById('add-recipe-form');
    if (form) {
      form.reset();
      document.getElementById('recipe-source').value = '';
      document.getElementById('extracted-image').value = '';
    }
    // Determine if editing an existing recipe
    const editId = localStorage.getItem('editRecipeId');
    const pageTitle = document.querySelector('.page-title');
    // Populate fields accordingly
    const dateInput = document.getElementById('recipe-date');
    const now = new Date();
    dateInput.value = now.toLocaleDateString();
    if (editId) {
      // Change page title
      if (pageTitle) pageTitle.textContent = 'Edit Recipe';
      // Load recipe data
      const currentUser = localStorage.getItem('currentUser');
      const key = `recipes_${currentUser}`;
      const recipes = JSON.parse(localStorage.getItem(key) || '[]');
      const recipe = recipes.find(r => r.id == editId);
      if (recipe) {
        document.getElementById('recipe-url').value = recipe.url || '';
        document.getElementById('recipe-title').value = recipe.title || '';
        document.getElementById('recipe-source').value = recipe.source || '';
        document.getElementById('recipe-date').value = recipe.date || now.toLocaleDateString();
        document.getElementById('recipe-ingredients').value = (recipe.ingredients || []).join('\n');
        document.getElementById('recipe-steps').value = (recipe.steps || []).join('\n');
        document.getElementById('recipe-tags').value = (recipe.tags || []).join(', ');
        // Preserve existing image via hidden field
        if (recipe.image) {
          document.getElementById('extracted-image').value = recipe.image;
        }
        // We cannot prefill the image file input; skip.
      }
    }
    // Extract button handler
    const extractBtn = document.getElementById('extract-btn');
    if (extractBtn) {
      extractBtn.addEventListener('click', handleExtraction);
    }
    // Form submission
    if (form) {
      form.addEventListener('submit', function (e) {
        e.preventDefault();
        saveRecipe();
      });
    }
  }

  /**
   * Call the backend extraction endpoint to extract recipe details.
   */
  function handleExtraction() {
    const urlField = document.getElementById('recipe-url');
    const url = urlField.value.trim();
    if (!url) {
      alert('Please enter a recipe URL to extract.');
      return;
    }
<<<<<<< HEAD
    // Determine backend URL.
    const host = window.location.hostname;
    const backendUrl = ['localhost', '127.0.0.1'].includes(host)
=======
    // Determine backend URL. Replace localhost with your deployed backend when needed.
    // Use deployed backend on Render. If running locally, you may adjust this URL.
    const backendUrl = window.location.hostname === 'localhost'
>>>>>>> e4198cbd
      ? 'http://localhost:5000/extract'
      : 'https://cocinando.onrender.com/extract';
    fetch(backendUrl, {
      method: 'POST',
      headers: { 'Content-Type': 'application/json' },
      body: JSON.stringify({ url: url })
    })
      .then(response => response.json())
      .then(data => {
        // Fill in fields with extracted data if available
        if (data.title) document.getElementById('recipe-title').value = data.title;
        document.getElementById('recipe-source').value = getSourceFromUrl(url);
        if (Array.isArray(data.ingredients)) {
          document.getElementById('recipe-ingredients').value = data.ingredients.join('\n');
        }
        if (Array.isArray(data.steps)) {
          document.getElementById('recipe-steps').value = data.steps.join('\n');
        }
        if (data.image) {
          document.getElementById('extracted-image').value = data.image;
        } else {
          document.getElementById('extracted-image').value = '';
        }
        // Suggest tags based on extracted data
        suggestTags({
          title: data.title || '',
          ingredients: Array.isArray(data.ingredients) ? data.ingredients : [],
          steps: Array.isArray(data.steps) ? data.steps : []
        });
      })
        .catch(err => {
          console.error('Extraction failed:', err);
          alert('Extraction failed. Please check the URL or try again later.');
        });
    }

  /**
   * Generate simple tag suggestions from recipe content.
   */
  function suggestTags(data) {
    const field = document.getElementById('recipe-tags');
    if (!field) return;
    const text = `${data.title} ${data.ingredients.join(' ')} ${data.steps.join(' ')}`.toLowerCase();
    const suggestions = [];
    const cuisines = ['italian', 'mexican', 'chinese', 'indian', 'thai', 'french', 'japanese', 'spanish', 'greek', 'mediterranean', 'american'];
    const proteins = ['chicken', 'beef', 'pork', 'lamb', 'turkey', 'fish', 'salmon', 'shrimp', 'tofu', 'egg'];
    const types = ['dessert', 'soup', 'salad', 'bread', 'cake', 'cookie', 'pasta', 'sandwich', 'stew', 'curry'];
    const addSuggestions = list => {
      list.forEach(item => {
        if (text.includes(item) && suggestions.length < 3 && !suggestions.includes(item)) {
          suggestions.push(item);
        }
      });
    };
    addSuggestions(cuisines);
    addSuggestions(proteins);
    addSuggestions(types);
    if (!suggestions.length) return;
    if (field.value.trim()) {
      const existing = field.value.split(',').map(t => t.trim()).filter(Boolean);
      suggestions.forEach(tag => {
        if (!existing.map(e => e.toLowerCase()).includes(tag)) {
          existing.push(tag);
        }
      });
      field.value = existing.slice(0, 3).join(', ');
    } else {
      field.value = suggestions.slice(0, 3).join(', ');
    }
  }

  /**
   * Save the recipe to localStorage for the current user.
   */
  function saveRecipe() {
    const currentUser = localStorage.getItem('currentUser');
    const title = document.getElementById('recipe-title').value.trim();
    const source = document.getElementById('recipe-source').value.trim();
    const date = document.getElementById('recipe-date').value.trim();
    const ingredients = document.getElementById('recipe-ingredients').value.trim().split(/\n+/).filter(Boolean);
    const steps = document.getElementById('recipe-steps').value.trim().split(/\n+/).filter(Boolean);
    const tags = document.getElementById('recipe-tags').value.split(',').map(t => t.trim()).filter(Boolean);
    // Handle image upload
    const imageInput = document.getElementById('recipe-image');
    const file = imageInput.files[0];
    const extractedImage = document.getElementById('extracted-image').value.trim();
    // Build recipe object and then store after reading image if needed
    const finalizeSave = (imageData) => {
      const recipe = {
        id: Date.now(),
        url: document.getElementById('recipe-url').value.trim(),
        title,
        source,
        date,
        ingredients,
        steps,
        tags,
        image: imageData || extractedImage || null
      };
      const key = `recipes_${currentUser}`;
      const recipes = JSON.parse(localStorage.getItem(key) || '[]');
      // Check if editing
      const editId = localStorage.getItem('editRecipeId');
      if (editId) {
        // Update existing recipe
        const idx = recipes.findIndex(r => r.id == editId);
        if (idx >= 0) {
          // Preserve original id
          recipe.id = parseInt(editId);
          recipes[idx] = recipe;
        } else {
          // If not found, append
          recipes.push(recipe);
        }
        localStorage.removeItem('editRecipeId');
        localStorage.setItem(key, JSON.stringify(recipes));
        alert('Recipe updated successfully!');
        // Redirect to view page after editing
        window.location.href = 'view.html';
        return;
      }
      // Not editing: add new recipe
      recipes.push(recipe);
      localStorage.setItem(key, JSON.stringify(recipes));
      alert('Recipe saved successfully!');
      // Reset form
      document.getElementById('add-recipe-form').reset();
      document.getElementById('recipe-source').value = '';
      document.getElementById('extracted-image').value = '';
      document.getElementById('recipe-date').value = new Date().toLocaleDateString();
    };
    if (file) {
      const reader = new FileReader();
      reader.onload = function () {
        finalizeSave(reader.result);
      };
      reader.readAsDataURL(file);
    } else {
      finalizeSave(null);
    }
  }

  /**
   * Initialiser for the view recipes page.
   */
  function initView() {
    // Enforce authentication
    if (!localStorage.getItem('currentUser')) {
      localStorage.setItem('redirectAfterLogin', 'view.html');
      window.location.href = 'login.html';
      return;
    }
    const filterInput = document.getElementById('filter-input');
    const clearBtn = document.getElementById('clear-filter');
    const container = document.getElementById('recipes-container');
    filterInput.addEventListener('input', renderRecipes);
    clearBtn.addEventListener('click', function () {
      filterInput.value = '';
      renderRecipes();
    });
    renderRecipes();
  }

  /**
   * Get the source domain from a URL string.
   */
  function getSourceFromUrl(url) {
    try {
      const u = new URL(url);
      return u.hostname.replace('www.', '');
    } catch (e) {
      return '';
    }
  }

  /**
   * Retrieve recipes for the current user.
   */
  function getRecipes() {
    const currentUser = localStorage.getItem('currentUser');
    if (!currentUser) return [];
    const key = `recipes_${currentUser}`;
    return JSON.parse(localStorage.getItem(key) || '[]');
  }

  /**
   * Render the list of recipes in the view page according to the filter.
   */
  function renderRecipes() {
    const container = document.getElementById('recipes-container');
    if (!container) return;
    container.innerHTML = '';
    const filterValue = document.getElementById('filter-input').value.toLowerCase();
    const recipes = getRecipes();
    recipes.forEach(recipe => {
      if (filterValue && !recipe.title.toLowerCase().includes(filterValue) && !recipe.tags.some(t => t.toLowerCase().includes(filterValue))) {
        return;
      }
      const card = document.createElement('div');
      card.className = 'recipe-card';
      const title = document.createElement('h3');
      title.textContent = recipe.title;
      card.appendChild(title);
      const meta = document.createElement('p');
      meta.textContent = `${recipe.source} • ${recipe.date}`;
      card.appendChild(meta);
      // Tags
      if (recipe.tags && recipe.tags.length) {
        const tagContainer = document.createElement('div');
        tagContainer.className = 'tags';
        recipe.tags.forEach(tag => {
          const span = document.createElement('span');
          span.className = 'tag';
          span.textContent = tag;
          tagContainer.appendChild(span);
        });
        card.appendChild(tagContainer);
      }
      // Container for action buttons (view, edit, delete)
      const actionContainer = document.createElement('div');
      actionContainer.className = 'recipe-actions';
      // View details button
      const viewBtn = document.createElement('button');
      viewBtn.className = 'view-btn';
      viewBtn.textContent = 'View';
      actionContainer.appendChild(viewBtn);
      // Edit button
      const editBtn = document.createElement('button');
      editBtn.className = 'edit-btn';
      editBtn.textContent = 'Edit';
      actionContainer.appendChild(editBtn);
      // Delete button
      const deleteBtn = document.createElement('button');
      deleteBtn.className = 'delete-btn';
      deleteBtn.textContent = 'Delete';
      actionContainer.appendChild(deleteBtn);
      card.appendChild(actionContainer);
      // Details section
      const details = document.createElement('div');
      details.className = 'details';
      // Add image if exists
      if (recipe.image) {
        const img = document.createElement('img');
        img.src = recipe.image;
        details.appendChild(img);
      }
      // Ingredients
      if (recipe.ingredients && recipe.ingredients.length) {
        const ingHeader = document.createElement('p');
        ingHeader.innerHTML = '<strong>Ingredients:</strong>';
        details.appendChild(ingHeader);
        const ul = document.createElement('ul');
        recipe.ingredients.forEach(i => {
          const li = document.createElement('li');
          li.textContent = i;
          ul.appendChild(li);
        });
        details.appendChild(ul);
      }
      // Steps
      if (recipe.steps && recipe.steps.length) {
        const stepsHeader = document.createElement('p');
        stepsHeader.innerHTML = '<strong>Steps:</strong>';
        details.appendChild(stepsHeader);
        const ol = document.createElement('ol');
        recipe.steps.forEach(s => {
          const li = document.createElement('li');
          li.textContent = s;
          ol.appendChild(li);
        });
        details.appendChild(ol);
      }
      // Source link
      if (recipe.url) {
        const linkPara = document.createElement('p');
        const link = document.createElement('a');
        link.href = recipe.url;
        link.target = '_blank';
        link.rel = 'noopener noreferrer';
        link.textContent = 'View original';
        linkPara.appendChild(link);
        details.appendChild(linkPara);
      }
      card.appendChild(details);
      // Toggle details
      viewBtn.addEventListener('click', function () {
        const isVisible = details.style.display === 'block';
        details.style.display = isVisible ? 'none' : 'block';
        viewBtn.textContent = isVisible ? 'View' : 'Hide';
      });
      // Edit handler
      editBtn.addEventListener('click', function () {
        localStorage.setItem('editRecipeId', recipe.id);
        window.location.href = 'add.html';
      });
      // Delete handler
      deleteBtn.addEventListener('click', function () {
        if (confirm('Are you sure you want to delete this recipe?')) {
          const currentUser = localStorage.getItem('currentUser');
          const key = `recipes_${currentUser}`;
          const allRecipes = JSON.parse(localStorage.getItem(key) || '[]');
          const updated = allRecipes.filter(r => r.id !== recipe.id);
          localStorage.setItem(key, JSON.stringify(updated));
          // Re-render the list
          renderRecipes();
        }
      });
      container.appendChild(card);
    });
  }
})();<|MERGE_RESOLUTION|>--- conflicted
+++ resolved
@@ -96,19 +96,7 @@
         }
       });
     } else {
-<<<<<<< HEAD
-      // Not logged in: offer sign-in and sign-up links
-      const signInLink = document.createElement('a');
-      signInLink.href = 'login.html';
-      signInLink.textContent = 'Sign in';
-      userMenu.appendChild(signInLink);
-
-      // Separator for readability
-      userMenu.appendChild(document.createTextNode(' / '));
-
-=======
       // Not logged in: show sign-up link
->>>>>>> e4198cbd
       const signUpLink = document.createElement('a');
       signUpLink.href = 'signup.html';
       signUpLink.textContent = 'Sign up';
@@ -257,15 +245,9 @@
       alert('Please enter a recipe URL to extract.');
       return;
     }
-<<<<<<< HEAD
-    // Determine backend URL.
-    const host = window.location.hostname;
-    const backendUrl = ['localhost', '127.0.0.1'].includes(host)
-=======
     // Determine backend URL. Replace localhost with your deployed backend when needed.
     // Use deployed backend on Render. If running locally, you may adjust this URL.
     const backendUrl = window.location.hostname === 'localhost'
->>>>>>> e4198cbd
       ? 'http://localhost:5000/extract'
       : 'https://cocinando.onrender.com/extract';
     fetch(backendUrl, {
